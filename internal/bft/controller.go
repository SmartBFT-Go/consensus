// Copyright IBM Corp. All Rights Reserved.
//
// SPDX-License-Identifier: Apache-2.0
//

package bft

import (
	"errors"
	"sync"
	"sync/atomic"

	"github.com/SmartBFT-Go/consensus/pkg/api"
	"github.com/SmartBFT-Go/consensus/pkg/types"
	protos "github.com/SmartBFT-Go/consensus/smartbftprotos"
	"github.com/golang/protobuf/proto"
)

// Decider delivers the proposal with signatures to the application
//
//go:generate mockery -dir . -name Decider -case underscore -output ./mocks/

type Decider interface {
	Decide(proposal types.Proposal, signatures []types.Signature, requests []types.RequestInfo)
}

<<<<<<< HEAD
=======
// FailureDetector initiates a view change when there is a complaint
//
>>>>>>> 02a697ed
//go:generate mockery -dir . -name FailureDetector -case underscore -output ./mocks/

// FailureDetector initiates a view change when there is a complaint
type FailureDetector interface {
	Complain(viewNum uint64, stopView bool)
}

<<<<<<< HEAD
=======
// Batcher batches requests to eventually become a new proposal
//
>>>>>>> 02a697ed
//go:generate mockery -dir . -name Batcher -case underscore -output ./mocks/

// Batcher batches requests to eventually become a new proposal
type Batcher interface {
	NextBatch() [][]byte
	Close()
	Closed() bool
	Reset()
}

<<<<<<< HEAD
=======
// RequestPool is a pool of client's requests
//
>>>>>>> 02a697ed
//go:generate mockery -dir . -name RequestPool -case underscore -output ./mocks/

// RequestPool is a pool of client's requests
type RequestPool interface {
	Prune(predicate func([]byte) error)
	Submit(request []byte) error
	Size() int
	NextRequests(maxCount int, maxSizeBytes uint64, check bool) (batch [][]byte, full bool)
	RemoveRequest(request types.RequestInfo) error
	StopTimers()
	RestartTimers()
	Close()
}

<<<<<<< HEAD
=======
// LeaderMonitor monitors the heartbeat from the current leader
//
>>>>>>> 02a697ed
//go:generate mockery -dir . -name LeaderMonitor -case underscore -output ./mocks/

// LeaderMonitor monitors the heartbeat from the current leader
type LeaderMonitor interface {
	ChangeRole(role Role, view uint64, leaderID uint64)
	ProcessMsg(sender uint64, msg *protos.Message)
	InjectArtificialHeartbeat(sender uint64, msg *protos.Message)
	HeartbeatWasSent()
	Close()
	StopLeaderSendMsg()
}

// Proposer proposes a new proposal to be agreed on
type Proposer interface {
	Propose(proposal types.Proposal)
	Start()
	Abort()
	Stopped() bool
	GetLeaderID() uint64
	GetMetadata() []byte
	HandleMessage(sender uint64, m *protos.Message)
}

<<<<<<< HEAD
=======
// ProposerBuilder builds a new Proposer
//
>>>>>>> 02a697ed
//go:generate mockery -dir . -name ProposerBuilder -case underscore -output ./mocks/

// ProposerBuilder builds a new Proposer
type ProposerBuilder interface {
	NewProposer(leader, proposalSequence, viewNum, decisionsInView uint64, quorumSize int) Proposer
}

// Controller controls the entire flow of the consensus
type Controller struct {
	api.Comm
	// configuration
	ID                 uint64
	N                  uint64
	NodesList          []uint64
	LeaderRotation     bool
	DecisionsPerLeader uint64
	RequestPool        RequestPool
	Batcher            Batcher
	LeaderMonitor      LeaderMonitor
	Verifier           api.Verifier
	Logger             api.Logger
	MetricsProvider    *api.CustomerProvider
	Assembler          api.Assembler
	Application        api.Application
	FailureDetector    FailureDetector
	Synchronizer       api.Synchronizer
	Signer             api.Signer
	RequestInspector   api.RequestInspector
	WAL                api.WriteAheadLog
	ProposerBuilder    ProposerBuilder
	Checkpoint         *types.Checkpoint
	ViewChanger        *ViewChanger
	Collector          *StateCollector
	State              State
	InFlight           *InFlightData
	quorum             int

	currView Proposer

	currViewLock   sync.RWMutex
	currViewNumber uint64

	currDecisionsInViewLock sync.RWMutex
	currDecisionsInView     uint64

	viewChange    chan viewInfo
	abortViewChan chan uint64

	stopOnce sync.Once
	stopChan chan struct{}

	syncChan             chan struct{}
	decisionChan         chan decision
	deliverChan          chan struct{}
	leaderToken          chan struct{}
	verificationSequence uint64

	controllerDone sync.WaitGroup

	ViewSequences *atomic.Value

	StartedWG *sync.WaitGroup
	syncLock  sync.Mutex
}

func (c *Controller) blacklist() []uint64 {
	prop, _ := c.Checkpoint.Get()
	md := &protos.ViewMetadata{}
	if err := proto.Unmarshal(prop.Metadata, md); err != nil {
		c.Logger.Panicf("Failed unmarshalling metadata: %v", err)
	}

	return md.BlackList
}

func (c *Controller) latestSeq() uint64 {
	prop, _ := c.Checkpoint.Get()
	md := &protos.ViewMetadata{}
	if err := proto.Unmarshal(prop.Metadata, md); err != nil {
		c.Logger.Panicf("Failed unmarshalling metadata: %v", err)
	}

	return md.LatestSequence
}

func (c *Controller) currentViewStopped() bool {
	c.currViewLock.RLock()
	view := c.currView
	c.currViewLock.RUnlock()

	return view.Stopped()
}

func (c *Controller) currentViewLeader() uint64 {
	c.currViewLock.RLock()
	view := c.currView
	c.currViewLock.RUnlock()

	return view.GetLeaderID()
}

func (c *Controller) getCurrentViewNumber() uint64 {
	c.currViewLock.RLock()
	defer c.currViewLock.RUnlock()

	return c.currViewNumber
}

func (c *Controller) setCurrentViewNumber(viewNumber uint64) {
	c.currViewLock.Lock()
	defer c.currViewLock.Unlock()

	c.currViewNumber = viewNumber
}

func (c *Controller) getCurrentDecisionsInView() uint64 {
	c.currDecisionsInViewLock.RLock()
	defer c.currDecisionsInViewLock.RUnlock()

	return c.currDecisionsInView
}

func (c *Controller) incrementCurrentDecisionsInView() {
	c.currDecisionsInViewLock.Lock()
	defer c.currDecisionsInViewLock.Unlock()

	c.currDecisionsInView++
}

func (c *Controller) setCurrentDecisionsInView(decisions uint64) {
	c.currDecisionsInViewLock.Lock()
	defer c.currDecisionsInViewLock.Unlock()

	c.currDecisionsInView = decisions
}

// thread safe
func (c *Controller) iAmTheLeader() (bool, uint64) {
	leader := c.leaderID()
	return leader == c.ID, leader
}

// thread safe
func (c *Controller) leaderID() uint64 {
	return getLeaderID(c.getCurrentViewNumber(), c.N, c.NodesList, c.LeaderRotation, c.getCurrentDecisionsInView(), c.DecisionsPerLeader, c.blacklist())
}

func (c *Controller) GetLeaderID() uint64 {
	return c.leaderID()
}

// HandleRequest handles a request from the client
func (c *Controller) HandleRequest(sender uint64, req []byte) {
	iAm, leaderID := c.iAmTheLeader()
	if !iAm {
		c.Logger.Warnf("Got request from %d but the leader is %d, dropping request", sender, leaderID)
		return
	}
	reqInfo, err := c.Verifier.VerifyRequest(req)
	if err != nil {
		c.Logger.Warnf("Got bad request from %d: %v", sender, err)
		return
	}
	c.Logger.Debugf("Got request from %d", sender)
	_ = c.addRequest(reqInfo, req)
}

// SubmitRequest Submits a request to go through consensus.
func (c *Controller) SubmitRequest(request []byte) error {
	info := c.RequestInspector.RequestID(request)
	return c.addRequest(info, request)
}

func (c *Controller) addRequest(info types.RequestInfo, request []byte) error {
	err := c.RequestPool.Submit(request)
	if err != nil {
		c.Logger.Infof("Request %s was not submitted, error: %s", info, err)
		return err
	}

	c.Logger.Debugf("Request %s was submitted", info)

	return nil
}

// OnRequestTimeout is called when request-timeout expires and forwards the request to leader.
// Called by the request-pool timeout goroutine. Upon return, the leader-forward timeout is started.
func (c *Controller) OnRequestTimeout(request []byte, info types.RequestInfo) {
	iAm, leaderID := c.iAmTheLeader()
	if iAm {
		c.Logger.Infof("Request %s timeout expired, this node is the leader, nothing to do", info)
		return
	}

	c.Logger.Infof("Request %s timeout expired, forwarding request to leader: %d", info, leaderID)
	c.Comm.SendTransaction(leaderID, request)
}

// OnLeaderFwdRequestTimeout is called when the leader-forward timeout expires, and complains about the leader.
// Called by the request-pool timeout goroutine. Upon return, the auto-remove timeout is started.
func (c *Controller) OnLeaderFwdRequestTimeout(request []byte, info types.RequestInfo) {
	iAm, leaderID := c.iAmTheLeader()
	if iAm {
		c.Logger.Infof("Request %s leader-forwarding timeout expired, this node is the leader, stop send heartbeat message", info)
		c.LeaderMonitor.StopLeaderSendMsg()
		return
	}

	c.Logger.Warnf("Request %s leader-forwarding timeout expired, complaining about leader: %d", info, leaderID)
	c.FailureDetector.Complain(c.getCurrentViewNumber(), true)
}

// OnAutoRemoveTimeout is called when the auto-remove timeout expires.
// Called by the request-pool timeout goroutine.
func (c *Controller) OnAutoRemoveTimeout(requestInfo types.RequestInfo) {
	c.Logger.Debugf("Request %s auto-remove timeout expired, removed from the request pool", requestInfo)
}

// OnHeartbeatTimeout is called when the heartbeat timeout expires.
// Called by the HeartbeatMonitor goroutine.
func (c *Controller) OnHeartbeatTimeout(view uint64, leaderID uint64) {
	c.Logger.Debugf("Heartbeat timeout expired, reported-view: %d, reported-leader: %d", view, leaderID)

	iAm, currentLeaderID := c.iAmTheLeader()
	if iAm {
		c.Logger.Debugf("Heartbeat timeout expired, this node is the leader, nothing to do; current-view: %d, current-leader: %d",
			c.getCurrentViewNumber(), currentLeaderID)
		return
	}

	if leaderID != currentLeaderID {
		c.Logger.Warnf("Heartbeat timeout expired, but current leader: %d, differs from reported leader: %d; ignoring", currentLeaderID, leaderID)
		return
	}

	c.Logger.Warnf("Heartbeat timeout expired, complaining about leader: %d", leaderID)
	c.FailureDetector.Complain(c.getCurrentViewNumber(), true)
}

// ProcessMessages dispatches the incoming message to the required component
func (c *Controller) ProcessMessages(sender uint64, m *protos.Message) {
	c.Logger.Debugf("%d got message from %d: %s", c.ID, sender, MsgToString(m))
	switch m.GetContent().(type) {
	case *protos.Message_PrePrepare, *protos.Message_Prepare, *protos.Message_Commit:
		c.currViewLock.RLock()
		view := c.currView
		c.currViewLock.RUnlock()
		view.HandleMessage(sender, m)
		c.ViewChanger.HandleViewMessage(sender, m)
		if sender == c.leaderID() {
			c.LeaderMonitor.InjectArtificialHeartbeat(sender, c.convertViewMessageToHeartbeat(m))
		}
	case *protos.Message_ViewChange, *protos.Message_ViewData, *protos.Message_NewView:
		c.ViewChanger.HandleMessage(sender, m)
	case *protos.Message_HeartBeat, *protos.Message_HeartBeatResponse:
		c.LeaderMonitor.ProcessMsg(sender, m)
	case *protos.Message_StateTransferRequest:
		c.respondToStateTransferRequest(sender)
	case *protos.Message_StateTransferResponse:
		c.Collector.HandleMessage(sender, m)
	default:
		c.Logger.Warnf("Unexpected message type, ignoring")
	}
}

func (c *Controller) respondToStateTransferRequest(sender uint64) {
	vs := c.ViewSequences.Load()
	if vs == nil {
		c.Logger.Panicf("ViewSequences is nil")
	}
	msg := &protos.Message{
		Content: &protos.Message_StateTransferResponse{
			StateTransferResponse: &protos.StateTransferResponse{
				ViewNum:  c.getCurrentViewNumber(),
				Sequence: vs.(ViewSequence).ProposalSeq,
			},
		},
	}
	c.Comm.SendConsensus(sender, msg)
}

func (c *Controller) convertViewMessageToHeartbeat(m *protos.Message) *protos.Message {
	view := viewNumber(m)
	seq := proposalSequence(m)
	return &protos.Message{
		Content: &protos.Message_HeartBeat{
			HeartBeat: &protos.HeartBeat{
				View: view,
				Seq:  seq,
			},
		},
	}
}

func (c *Controller) startView(proposalSequence uint64) {
	view := c.ProposerBuilder.NewProposer(c.leaderID(), proposalSequence, c.currViewNumber, c.currDecisionsInView, c.quorum)

	c.currViewLock.Lock()
	c.currView = view
	c.currView.Start()
	c.currViewLock.Unlock()

	role := Follower
	leader, _ := c.iAmTheLeader()
	if leader {
		role = Leader
	}
	c.LeaderMonitor.ChangeRole(role, c.currViewNumber, c.leaderID())
	c.Logger.Infof("Starting view with number %d, sequence %d, and decisions %d", c.currViewNumber, proposalSequence, c.currDecisionsInView)
}

func (c *Controller) changeView(newViewNumber uint64, newProposalSequence uint64, newDecisionsInView uint64) {
	latestView := c.getCurrentViewNumber()
	if latestView > newViewNumber {
		c.Logger.Debugf("Got view change to %d but already at %d", newViewNumber, latestView)
		return
	}

	leader := c.currentViewLeader()
	stopped := c.currentViewStopped()

	if !stopped && latestView == newViewNumber && c.leaderID() == leader &&
		c.getCurrentDecisionsInView() == newDecisionsInView {
		c.Logger.Debugf("Got view change to %d but view is already running", newViewNumber)
		return
	}

	if !c.abortView(latestView) {
		return
	}

	c.setCurrentViewNumber(newViewNumber)
	c.setCurrentDecisionsInView(newDecisionsInView)
	c.Logger.Debugf("Starting view after setting decisions in view to %d", newDecisionsInView)
	c.startView(newProposalSequence)

	// If I'm the leader, I can claim the leader token.
	if iAm, _ := c.iAmTheLeader(); iAm {
		c.Batcher.Reset()
		c.acquireLeaderToken()
	}
}

func (c *Controller) abortView(view uint64) bool {
	currView := c.getCurrentViewNumber()
	if view < currView {
		c.Logger.Debugf("Was asked to abort view %d but the current view with number %d", view, currView)
		return false
	}

	// Drain the leader token in case we held it,
	// so we won't start proposing after view change.
	c.relinquishLeaderToken()

	// Kill current view
	c.Logger.Debugf("Aborting current view with number %d", c.currViewNumber)
	c.currView.Abort()

	return true
}

// Sync initiates a synchronization
func (c *Controller) Sync() {
	if iAmLeader, _ := c.iAmTheLeader(); iAmLeader {
		c.Batcher.Close()
	}
	c.grabSyncToken()
}

// AbortView makes the controller abort the current view
func (c *Controller) AbortView(view uint64) {
	c.Logger.Debugf("AbortView, the current view num is %d", c.getCurrentViewNumber())

	c.Batcher.Close()

	c.abortViewChan <- view
}

// ViewChanged makes the controller abort the current view and start a new one with the given numbers
func (c *Controller) ViewChanged(newViewNumber uint64, newProposalSequence uint64) {
	c.Logger.Debugf("ViewChanged, the new view is %d", newViewNumber)
	amILeader, _ := c.iAmTheLeader()
	if amILeader {
		c.Batcher.Close()
	}
	c.viewChange <- viewInfo{proposalSeq: newProposalSequence, viewNumber: newViewNumber}
}

func (c *Controller) getNextBatch() [][]byte {
	var validRequests [][]byte
	for len(validRequests) == 0 { // no valid requests in this batch
		requests := c.Batcher.NextBatch()
		if c.stopped() || c.Batcher.Closed() {
			return nil
		}
		validRequests = append(validRequests, requests...)
	}
	return validRequests
}

func (c *Controller) propose() {
	nextBatch := c.getNextBatch()
	if len(nextBatch) == 0 {
		// If our next batch is empty,
		// it can only be because
		// the batcher is stopped and so are we.
		return
	}
	metadata := c.currView.GetMetadata()
	proposal := c.Assembler.AssembleProposal(metadata, nextBatch)
	c.currView.Propose(proposal)
}

func (c *Controller) run() {
	// At exit, always make sure to kill current view
	// and wait for it to finish.
	defer func() {
		c.Logger.Infof("Exiting")
		c.currView.Abort()
	}()

	for {
		select {
		case d := <-c.decisionChan:
			c.decide(d)
		case newView := <-c.viewChange:
			c.changeView(newView.viewNumber, newView.proposalSeq, 0)
		case view := <-c.abortViewChan:
			c.abortView(view)
		case <-c.stopChan:
			return
		case <-c.leaderToken:
			c.propose()
		case <-c.syncChan:
			view, seq, dec := c.sync()
			c.MaybePruneRevokedRequests()
			if view > 0 || seq > 0 {
				c.changeView(view, seq, dec)
			} else {
				vs := c.ViewSequences.Load()
				if vs == nil {
					c.Logger.Panicf("ViewSequences is nil")
				}
				c.changeView(c.getCurrentViewNumber(), vs.(ViewSequence).ProposalSeq, c.getCurrentDecisionsInView())
			}
		}
	}
}

func (c *Controller) decide(d decision) {
	reconfig := c.Application.Deliver(d.proposal, d.signatures)
	if reconfig.InLatestDecision {
		c.close()
	}
	c.Checkpoint.Set(d.proposal, d.signatures)
	c.Logger.Debugf("Node %d delivered proposal", c.ID)
	c.removeDeliveredFromPool(d)
	select {
	case c.deliverChan <- struct{}{}:
	case <-c.stopChan:
		return
	}
	c.incrementCurrentDecisionsInView()

	md := &protos.ViewMetadata{}
	if err := proto.Unmarshal(d.proposal.Metadata, md); err != nil {
		c.Logger.Panicf("Failed to unmarshal proposal metadata, error: %v", err)
	}

	if c.checkIfRotate(md.BlackList) {
		c.Logger.Debugf("Restarting view to rotate the leader")
		c.changeView(c.getCurrentViewNumber(), md.LatestSequence+1, c.getCurrentDecisionsInView())
		c.Logger.Debugf("Restarting timers in request pool due to leader rotation")
		c.RequestPool.RestartTimers()
	}
	c.MaybePruneRevokedRequests()
	if iAm, _ := c.iAmTheLeader(); iAm {
		c.acquireLeaderToken()
	}
}

func (c *Controller) checkIfRotate(blacklist []uint64) bool {
	view := c.getCurrentViewNumber()
	decisionsInView := c.getCurrentDecisionsInView()
	c.Logger.Debugf("view(%d) + (decisionsInView(%d) / decisionsPerLeader(%d)), N(%d), blacklist(%v)",
		view, decisionsInView, c.DecisionsPerLeader, c.N, blacklist)
	// called after increment
	currLeader := getLeaderID(view, c.N, c.NodesList, c.LeaderRotation, decisionsInView-1, c.DecisionsPerLeader, blacklist)
	nextLeader := getLeaderID(view, c.N, c.NodesList, c.LeaderRotation, decisionsInView, c.DecisionsPerLeader, blacklist)
	shouldWeRotate := currLeader != nextLeader
	if shouldWeRotate {
		c.Logger.Infof("Rotating leader from %d to %d", currLeader, nextLeader)
	}

	return shouldWeRotate
}

func (c *Controller) sync() (viewNum uint64, seq uint64, decisions uint64) {
	// Block any concurrent sync attempt.
	c.grabSyncToken()
	// At exit, enable sync once more, but ignore
	// all synchronization attempts done while
	// we were syncing.
	defer c.relinquishSyncToken()

	c.syncLock.Lock()
	defer c.syncLock.Unlock()

	syncResponse := c.Synchronizer.Sync()
	if syncResponse.Reconfig.InReplicatedDecisions {
		c.close()
		c.ViewChanger.close()
	}

	if len(syncResponse.RequestDel) != 0 {
		c.RequestPool.Prune(func(bytes []byte) error {
			return errors.New("need all delete")
		})

		for i := range syncResponse.RequestDel {
			_ = c.RequestPool.RemoveRequest(syncResponse.RequestDel[i])
		}
	}

	decision := syncResponse.Latest
	if decision.Proposal.Metadata == nil {
		c.Logger.Infof("Synchronizer returned with proposal metadata nil")
		response := c.fetchState()
		if response == nil {
			return 0, 0, 0
		}
		if response.View > 0 && response.Seq == 1 {
			c.Logger.Infof("The collected state is with view %d and sequence %d", response.View, response.Seq)
			newViewToSave := &protos.SavedMessage{
				Content: &protos.SavedMessage_NewView{
					NewView: &protos.ViewMetadata{
						ViewId:          response.View,
						LatestSequence:  0,
						DecisionsInView: 0,
					},
				},
			}
			if err := c.State.Save(newViewToSave); err != nil {
				c.Logger.Panicf("Failed to save message to state, error: %v", err)
			}
			c.ViewChanger.InformNewView(response.View)
			return response.View, 1, 0
		}
		return 0, 0, 0
	}
	md := &protos.ViewMetadata{}
	if err := proto.Unmarshal(decision.Proposal.Metadata, md); err != nil {
		c.Logger.Panicf("Controller was unable to unmarshal the proposal metadata returned by the Synchronizer")
	}

	latestSequence := c.latestSeq()

	if md.ViewId < c.currViewNumber {
		c.Logger.Infof("Synchronizer returned with view number %d but the controller is at view number %d", md.ViewId, c.currViewNumber)
		return 0, 0, 0
	}

	c.Logger.Infof("Replicated decisions from view %d and seq %d up to view %d and sequence %d with verification sequence %d",
		c.currViewNumber, latestSequence, md.ViewId, md.LatestSequence, decision.Proposal.VerificationSequence)

	c.maybePruneInFlight(md)

	view := md.ViewId
	newView := false

	response := c.fetchState()
	if response != nil {
		if response.View > md.ViewId && response.Seq == md.LatestSequence+1 {
			c.Logger.Infof("Node %d collected state with view %d and sequence %d", c.ID, response.View, response.Seq)
			view = response.View
			newViewToSave := &protos.SavedMessage{
				Content: &protos.SavedMessage_NewView{
					NewView: &protos.ViewMetadata{
						ViewId:          view,
						LatestSequence:  md.LatestSequence,
						DecisionsInView: 0,
					},
				},
			}
			if err := c.State.Save(newViewToSave); err != nil {
				c.Logger.Panicf("Failed to save message to state, error: %v", err)
			}
			newView = true
		}
	}

	c.Logger.Debugf("Node %d is setting the checkpoint after sync to view %d and seq %d", c.ID, md.ViewId, md.LatestSequence)
	c.Checkpoint.Set(decision.Proposal, decision.Signatures)
	c.verificationSequence = uint64(decision.Proposal.VerificationSequence)
	c.Logger.Debugf("Node %d is informing the view changer after sync of view %d and seq %d", c.ID, md.ViewId, md.LatestSequence)
	c.ViewChanger.InformNewView(view)
	if md.LatestSequence == 0 || newView {
		return view, md.LatestSequence + 1, 0
	}
	return view, md.LatestSequence + 1, md.DecisionsInView + 1
}

func (c *Controller) maybePruneInFlight(syncResultViewMD *protos.ViewMetadata) {
	inFlight := c.InFlight.InFlightProposal()
	if inFlight == nil {
		c.Logger.Debugf("No in-flight proposal to prune")
		return
	}
	inFlightMD := &protos.ViewMetadata{}
	if err := proto.Unmarshal(inFlight.Metadata, inFlightMD); err != nil {
		c.Logger.Panicf("In-flight proposal was malformed: %v", err)
	}
	c.Logger.Debugf("In-flight proposal: view: %d, seq: %d", inFlightMD.ViewId, inFlightMD.LatestSequence)
	c.Logger.Debugf("Sync result: view: %d, seq: %d", syncResultViewMD.ViewId, syncResultViewMD.LatestSequence)

	// If in-flight sequence is higher than latest committed sequence then in-flight might still be relevant
	if syncResultViewMD.LatestSequence < inFlightMD.LatestSequence {
		c.Logger.Infof("In-flight sequence is %d but latest committed sequence is %d, will not delete in-flight", inFlightMD.LatestSequence, syncResultViewMD.LatestSequence)
		return
	}
	// Else we have replicated the in-flight proposal from another node or have committed it in the past,
	// so we whenever we participate in a view change there will be no need to present this in-flight
	// as we have corresponding signatures on the proposal.
	c.Logger.Infof("Synced to sequence %d, deleting in-flight as it is stale", syncResultViewMD.LatestSequence)
	c.InFlight.clear()
}

func (c *Controller) fetchState() *types.ViewAndSeq {
	msg := &protos.Message{
		Content: &protos.Message_StateTransferRequest{
			StateTransferRequest: &protos.StateTransferRequest{},
		},
	}
	c.Collector.ClearCollected()
	c.BroadcastConsensus(msg)
	return c.Collector.CollectStateResponses()
}

func (c *Controller) grabSyncToken() {
	select {
	case c.syncChan <- struct{}{}:
	default:
	}
}

func (c *Controller) relinquishSyncToken() {
	select {
	case <-c.syncChan:
	default:
	}
}

// MaybePruneRevokedRequests prunes requests with different verification sequence
func (c *Controller) MaybePruneRevokedRequests() {
	oldVerSqn := c.verificationSequence
	newVerSqn := c.Verifier.VerificationSequence()
	if newVerSqn == oldVerSqn {
		return
	}
	c.verificationSequence = newVerSqn

	c.Logger.Infof("Verification sequence changed: %d --> %d", oldVerSqn, newVerSqn)
	c.RequestPool.Prune(func(req []byte) error {
		_, err := c.Verifier.VerifyRequest(req)
		return err
	})
}

func (c *Controller) acquireLeaderToken() {
	select {
	case c.leaderToken <- struct{}{}:
	default:
		// No room, seems we're already a leader.
	}
}

func (c *Controller) relinquishLeaderToken() {
	select {
	case <-c.leaderToken:
	default:
	}
}

func (c *Controller) syncOnStart(startViewNumber uint64, startProposalSequence uint64, startDecisionsInView uint64) (viewNum uint64, seq uint64, decisions uint64) {
	syncView, syncSeq, syncDecsions := c.sync()
	c.MaybePruneRevokedRequests()
	viewNum = startViewNumber
	seq = startProposalSequence
	decisions = startDecisionsInView
	if syncView > startViewNumber {
		viewNum = syncView
		decisions = syncDecsions
	}
	if syncSeq > startProposalSequence {
		seq = syncSeq
		decisions = syncDecsions
	}
	return viewNum, seq, decisions
}

// Start the controller
func (c *Controller) Start(startViewNumber uint64, startProposalSequence uint64, startDecisionsInView uint64, syncOnStart bool) {
	c.Logger.Debugf("Starting controller with view %d, sequence %d, and decisions %d", startViewNumber, startProposalSequence, startDecisionsInView)
	c.controllerDone.Add(1)
	c.stopOnce = sync.Once{}
	c.syncChan = make(chan struct{}, 1)
	c.stopChan = make(chan struct{})
	c.leaderToken = make(chan struct{}, 1)
	c.decisionChan = make(chan decision)
	c.deliverChan = make(chan struct{})
	c.viewChange = make(chan viewInfo, 1)
	c.abortViewChan = make(chan uint64, 1)

	Q, F := computeQuorum(c.N)
	c.Logger.Debugf("The number of nodes (N) is %d, F is %d, and the quorum size is %d", c.N, F, Q)
	c.quorum = Q

	c.verificationSequence = c.Verifier.VerificationSequence()

	if syncOnStart {
		startViewNumber, startProposalSequence, startDecisionsInView = c.syncOnStart(startViewNumber, startProposalSequence, startDecisionsInView)
		c.Logger.Debugf("After sync starting controller with view %d, sequence %d, and decisions %d", startViewNumber, startProposalSequence, startDecisionsInView)
	}

	c.currViewNumber = startViewNumber
	c.currDecisionsInView = startDecisionsInView
	c.startView(startProposalSequence)
	if iAm, _ := c.iAmTheLeader(); iAm {
		c.acquireLeaderToken()
	}

	go func() {
		defer c.controllerDone.Done()
		c.run()
	}()

	c.StartedWG.Done()
}

func (c *Controller) close() {
	c.stopOnce.Do(
		func() {
			select {
			case <-c.stopChan:
				return
			default:
				close(c.stopChan)
			}
		},
	)
}

// Stop the controller
func (c *Controller) Stop() {
	c.close()
	c.Batcher.Close()
	c.RequestPool.Close()
	c.LeaderMonitor.Close()

	// Drain the leader token if we hold it.
	select {
	case <-c.leaderToken:
	default:
		// Do nothing
	}

	c.controllerDone.Wait()
}

// StopWithPoolPause the controller but only stop the requests pool timers
func (c *Controller) StopWithPoolPause() {
	c.close()
	c.Batcher.Close()
	c.RequestPool.StopTimers()
	c.LeaderMonitor.Close()

	// Drain the leader token if we hold it.
	select {
	case <-c.leaderToken:
	default:
		// Do nothing
	}

	c.controllerDone.Wait()
}

func (c *Controller) stopped() bool {
	select {
	case <-c.stopChan:
		return true
	default:
		return false
	}
}

// Decide delivers the decision to the application
func (c *Controller) Decide(proposal types.Proposal, signatures []types.Signature, requests []types.RequestInfo) {
	select {
	case c.decisionChan <- decision{
		proposal:   proposal,
		requests:   requests,
		signatures: signatures,
	}:
	case <-c.stopChan:
		// In case we are in the middle of shutting down,
		// abort deciding.
		return
	}

	select {
	case <-c.deliverChan: // wait for the delivery of the decision to the application
	case <-c.stopChan: // If we stopped the controller, abort delivery
	}
}

func (c *Controller) removeDeliveredFromPool(d decision) {
	for _, reqInfo := range d.requests {
		if err := c.RequestPool.RemoveRequest(reqInfo); err != nil {
			c.Logger.Debugf("Request %s wasn't found in the pool : %s", reqInfo, err)
		}
	}
}

type viewInfo struct {
	viewNumber  uint64
	proposalSeq uint64
}

type decision struct {
	proposal   types.Proposal
	signatures []types.Signature
	requests   []types.RequestInfo
}

// BroadcastConsensus broadcasts the message and informs the heartbeat monitor if necessary
func (c *Controller) BroadcastConsensus(m *protos.Message) {
	for _, node := range c.NodesList {
		// Do not send to yourself
		if c.ID == node {
			continue
		}
		c.Comm.SendConsensus(node, m)
	}

	if m.GetPrePrepare() != nil || m.GetPrepare() != nil || m.GetCommit() != nil {
		if leader, _ := c.iAmTheLeader(); leader {
			c.LeaderMonitor.HeartbeatWasSent()
		}
	}
}

type MutuallyExclusiveDeliver struct {
	C *Controller
}

func (med *MutuallyExclusiveDeliver) Deliver(proposal types.Proposal, signature []types.Signature) types.Reconfig {
	pendingProposalMetadata := &protos.ViewMetadata{}
	if err := proto.Unmarshal(proposal.Metadata, pendingProposalMetadata); err != nil {
		med.C.Logger.Panicf("Failed unmarshalling metadata of pending proposal: %v", err)
	}
	med.C.syncLock.Lock()
	defer med.C.syncLock.Unlock()

	// Fetch latest sequence from the latest checkpoint and compare it to the proposal that is about to be committed (pending).
	// If the pending proposal's sequence has already been committed in the past,
	// do not proceed to commit the proposal, but instead invoke a sync and update the checkpoint once more
	// to match the sync result.
	latest := med.C.latestSeq()
	if latest >= pendingProposalMetadata.LatestSequence {
		med.C.Logger.Infof("Attempted to deliver block %d via view change but meanwhile view change already synced to seq %d, "+
			"returning result from sync", pendingProposalMetadata.LatestSequence, latest)
		syncResult := med.C.Synchronizer.Sync()
		med.C.Checkpoint.Set(syncResult.Latest.Proposal, syncResult.Latest.Signatures)
		return types.Reconfig{
			CurrentNodes:     syncResult.Reconfig.CurrentNodes,
			InLatestDecision: syncResult.Reconfig.InReplicatedDecisions,
			CurrentConfig:    syncResult.Reconfig.CurrentConfig,
		}
	}

	return med.C.Application.Deliver(proposal, signature)
}<|MERGE_RESOLUTION|>--- conflicted
+++ resolved
@@ -19,31 +19,20 @@
 // Decider delivers the proposal with signatures to the application
 //
 //go:generate mockery -dir . -name Decider -case underscore -output ./mocks/
-
 type Decider interface {
 	Decide(proposal types.Proposal, signatures []types.Signature, requests []types.RequestInfo)
 }
 
-<<<<<<< HEAD
-=======
 // FailureDetector initiates a view change when there is a complaint
 //
->>>>>>> 02a697ed
 //go:generate mockery -dir . -name FailureDetector -case underscore -output ./mocks/
-
-// FailureDetector initiates a view change when there is a complaint
 type FailureDetector interface {
 	Complain(viewNum uint64, stopView bool)
 }
 
-<<<<<<< HEAD
-=======
 // Batcher batches requests to eventually become a new proposal
 //
->>>>>>> 02a697ed
 //go:generate mockery -dir . -name Batcher -case underscore -output ./mocks/
-
-// Batcher batches requests to eventually become a new proposal
 type Batcher interface {
 	NextBatch() [][]byte
 	Close()
@@ -51,14 +40,9 @@
 	Reset()
 }
 
-<<<<<<< HEAD
-=======
 // RequestPool is a pool of client's requests
 //
->>>>>>> 02a697ed
 //go:generate mockery -dir . -name RequestPool -case underscore -output ./mocks/
-
-// RequestPool is a pool of client's requests
 type RequestPool interface {
 	Prune(predicate func([]byte) error)
 	Submit(request []byte) error
@@ -70,14 +54,9 @@
 	Close()
 }
 
-<<<<<<< HEAD
-=======
 // LeaderMonitor monitors the heartbeat from the current leader
 //
->>>>>>> 02a697ed
 //go:generate mockery -dir . -name LeaderMonitor -case underscore -output ./mocks/
-
-// LeaderMonitor monitors the heartbeat from the current leader
 type LeaderMonitor interface {
 	ChangeRole(role Role, view uint64, leaderID uint64)
 	ProcessMsg(sender uint64, msg *protos.Message)
@@ -98,14 +77,9 @@
 	HandleMessage(sender uint64, m *protos.Message)
 }
 
-<<<<<<< HEAD
-=======
 // ProposerBuilder builds a new Proposer
 //
->>>>>>> 02a697ed
 //go:generate mockery -dir . -name ProposerBuilder -case underscore -output ./mocks/
-
-// ProposerBuilder builds a new Proposer
 type ProposerBuilder interface {
 	NewProposer(leader, proposalSequence, viewNum, decisionsInView uint64, quorumSize int) Proposer
 }
@@ -267,7 +241,7 @@
 		return
 	}
 	c.Logger.Debugf("Got request from %d", sender)
-	_ = c.addRequest(reqInfo, req)
+	c.addRequest(reqInfo, req)
 }
 
 // SubmitRequest Submits a request to go through consensus.
