--- conflicted
+++ resolved
@@ -93,9 +93,9 @@
 	backOffFactor       uint64
 
 	// Runtime
-<<<<<<< HEAD
 	MetricsViewChange *MetricsViewChange
 	MetricsBlacklist  *MetricsBlacklist
+	MetricsView       *MetricsView
 	Restore           chan struct{}
 	InMsqQSize        int
 	incMsgs           chan *incMsg
@@ -107,21 +107,7 @@
 	nextView          uint64
 	startChangeChan   chan *change
 	informChan        chan uint64
-=======
-	MetricsBlacklist *MetricsBlacklist
-	MetricsView      *MetricsView
-	Restore          chan struct{}
-	InMsqQSize       int
-	incMsgs          chan *incMsg
-	viewChangeMsgs   *voteSet
-	viewDataMsgs     *voteSet
-	nvs              *nextViews
-	realView         uint64
-	currView         uint64
-	nextView         uint64
-	startChangeChan  chan *change
-	informChan       chan uint64
->>>>>>> 06d01d05
+
 
 	stopOnce sync.Once
 	stopChan chan struct{}
