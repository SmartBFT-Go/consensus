--- conflicted
+++ resolved
@@ -140,11 +140,7 @@
 			opt.FileSizeBytes = options.FileSizeBytes
 		}
 		if options.BufferSizeBytes != 0 {
-<<<<<<< HEAD
-			opt.BufferSizeBytes = options.FileSizeBytes
-=======
 			opt.BufferSizeBytes = options.BufferSizeBytes
->>>>>>> 61ddb300
 		}
 	}
 
@@ -232,11 +228,7 @@
 			opt.FileSizeBytes = options.FileSizeBytes
 		}
 		if options.BufferSizeBytes != 0 {
-<<<<<<< HEAD
-			opt.BufferSizeBytes = options.FileSizeBytes
-=======
 			opt.BufferSizeBytes = options.BufferSizeBytes
->>>>>>> 61ddb300
 		}
 	}
 
