// Copyright IBM Corp. All Rights Reserved.
//
// SPDX-License-Identifier: Apache-2.0
//

package wal

import (
	"encoding/binary"
	"fmt"
	"hash/crc32"
	"io"
	"os"
	"path/filepath"
	"strings"
	"sync"

	"github.com/SmartBFT-Go/consensus/pkg/api"
	protos "github.com/SmartBFT-Go/consensus/smartbftprotos"
	"github.com/golang/protobuf/proto"
	"github.com/pkg/errors"
)

const (
	walFileSuffix   string = ".wal"
	walFileTemplate        = "%016x" + walFileSuffix

	walFilePermPrivateRW os.FileMode = 0o600
	walDirPermPrivateRWX os.FileMode = 0o700

	recordHeaderSize int    = 8
	recordLengthMask uint64 = 0x00000000FFFFFFFF
	recordCRCMask           = recordLengthMask << 32

	walCRCSeed uint32 = 0xDEED0001

	FileSizeBytesDefault   int64 = 64 * 1024 * 1024 // 64MB
	BufferSizeBytesDefault int64 = 1024 * 1024      // 1MB
)

var (
	ErrCRC                 = errors.New("wal: crc verification failed")
	ErrWALUnmarshalPayload = errors.New("wal: failed to unmarshal payload")
	ErrWriteOnly           = errors.New("wal: in WRITE mode")
	ErrReadOnly            = errors.New("wal: in READ mode")

	ErrWALAlreadyExists = errors.New("wal: is already exists")

	crcTable = crc32.MakeTable(crc32.Castagnoli)
)

type LogRecordLength uint32

type LogRecordCRC uint32

// LogRecordHeader contains the LogRecordLength (lower 32 bits) and LogRecordCRC (upper 32 bits).
type LogRecordHeader uint64

// WriteAheadLogFile is a simple implementation of a write ahead log (WAL).
//
// The WAL is composed of a sequence of frames. Each frame contains:
// - a header (uint64)
// - payload: a record of type LogRecord, marshaled to bytes, and padded with zeros to 8B boundary.
//
// The 64 bit header is made of two parts:
// - length of the marshaled LogRecord (not including pad bytes), in the lower 32 bits.
// - a crc32 of the data: marshaled record bytes + pad bytes, in the upper 32 bits.
//
// The WAL is written to a sequence of files: <index>.wal, where index uint64=1,2,3...; represented in fixed-width
// hex format, e.g. 0000000000000001.wal
//
// The WAL has two modes: append, and read.
//
// When a WAL is first created, it is in append mode.
// When an existing WAL is opened, it is in read mode, and will change to append mode only after ReadAll() is invoked.
//
// In append mode the WAL can accept Append() and TruncateTo() calls.
// The WAL must be closed after use to release all resources.
type WriteAheadLogFile struct {
	dirName string
	options *Options

	logger  api.Logger
	metrics *Metrics

	mutex         sync.Mutex
	dirFile       *os.File
	index         uint64
	logFile       *os.File
	headerBuff    []byte
	dataBuff      *proto.Buffer
	crc           uint32
	readMode      bool
	truncateIndex uint64
	activeIndexes []uint64
}

type Options struct {
	FileSizeBytes   int64
	BufferSizeBytes int64
}

// DefaultOptions returns the set of default options.
func DefaultOptions() *Options {
	return &Options{
		FileSizeBytes:   FileSizeBytesDefault,
		BufferSizeBytes: BufferSizeBytesDefault,
	}
}

func (o *Options) String() string {
	return fmt.Sprintf("{FileSizeBytes: %d, BufferSizeBytes: %d}", o.FileSizeBytes, o.BufferSizeBytes)
}

// Create will create a new WAL, if it does not exist, or an error if it already exists.
//
// logger: reference to a Logger implementation.
// dirPath: directory path of the WAL.
// options: a structure containing Options, or nil, for default options.
//
// return: pointer to a WAL, ErrWALAlreadyExists if WAL already exists or other errors
func Create(logger api.Logger, metricsProvider *api.CustomerProvider, dirPath string, options *Options) (*WriteAheadLogFile, error) {
	if logger == nil {
		return nil, errors.New("wal: logger is nil")
	}

	if !dirEmpty(dirPath) {
		return nil, ErrWALAlreadyExists
	}

	opt := DefaultOptions()
	if options != nil {
		opt = options
	}

	// TODO BACKLOG: create the directory & file atomically by creation in a temp dir and renaming
	cleanDirName := filepath.Clean(dirPath)

	err := dirCreate(cleanDirName)
	if err != nil {
		return nil, fmt.Errorf("wal: could not create directory: %s; error: %w", dirPath, err)
	}

	wal := &WriteAheadLogFile{
		dirName:       cleanDirName,
		options:       opt,
		logger:        logger,
		metrics:       NewMetrics(metricsProvider),
		index:         1,
		headerBuff:    make([]byte, 8),
		dataBuff:      proto.NewBuffer(make([]byte, opt.BufferSizeBytes)),
		crc:           walCRCSeed,
		truncateIndex: 1,
		activeIndexes: []uint64{1},
	}
	wal.metrics.CountOfFiles.Set(float64(len(wal.activeIndexes)))

	wal.dirFile, err = os.Open(cleanDirName)
	if err != nil {
		_ = wal.Close()

		return nil, fmt.Errorf("wal: could not open directory: %s; error: %w", dirPath, err)
	}

	fileName := fmt.Sprintf(walFileTemplate, uint64(1))

	wal.logFile, err = os.OpenFile(filepath.Join(cleanDirName, fileName), os.O_CREATE|os.O_WRONLY, walFilePermPrivateRW)
	if err != nil {
		_ = wal.Close()

		return nil, fmt.Errorf("wal: could not open file: %s; error: %w", fileName, err)
	}

	if err = wal.saveCRC(); err != nil {
		_ = wal.Close()

		return nil, err
	}

	wal.logger.Infof("Write-Ahead-Log created successfully, mode: WRITE, dir: %s", wal.dirName)

	return wal, nil
}

// Open will open an existing WAL, if it exists, or an error if it does not exist.
//
// After opening, the WAL is in read mode, and expects a call to ReadAll(). An attempt to write
// (e.g. Append, TruncateTo) will result in an error.
//
// logger: reference to a Logger implementation.
// dirPath: directory path of the WAL.
// options: a structure containing Options, or nil, for default options.
//
// return: pointer to a WAL, or an error
func Open(logger api.Logger, metricsProvider *api.CustomerProvider, dirPath string, options *Options) (*WriteAheadLogFile, error) {
	if logger == nil {
		return nil, errors.New("wal: logger is nil")
	}

	walNames, err := dirReadWalNames(dirPath)
	if err != nil {
		return nil, err
	}

	if len(walNames) == 0 {
		return nil, os.ErrNotExist
	}

	logger.Infof("Write-Ahead-Log discovered %d wal files: %s", len(walNames), strings.Join(walNames, ", "))

	opt := DefaultOptions()
	if options != nil {
		opt = options
	}

	cleanDirName := filepath.Clean(dirPath)

	wal := &WriteAheadLogFile{
		dirName:    cleanDirName,
		options:    opt,
		logger:     logger,
		metrics:    NewMetrics(metricsProvider),
		headerBuff: make([]byte, 8),
		dataBuff:   proto.NewBuffer(make([]byte, opt.BufferSizeBytes)),
		readMode:   true,
	}

	wal.dirFile, err = os.Open(cleanDirName)
	if err != nil {
		_ = wal.Close()

		return nil, fmt.Errorf("wal: could not open directory: %s; error: %w", dirPath, err)
	}

	// After the check we have an increasing, continuous sequence, with valid CRC-Anchors in each file.
	wal.activeIndexes, err = checkWalFiles(logger, dirPath, walNames)
	if err != nil {
		wal.metrics.CountOfFiles.Set(float64(len(wal.activeIndexes)))
		_ = wal.Close()

		return nil, err
	}
	wal.metrics.CountOfFiles.Set(float64(len(wal.activeIndexes)))

	wal.index, err = parseWalFileName(walNames[0]) // first valid file
	if err != nil {
		_ = wal.Close()

		return nil, err
	}

	wal.logger.Infof("Write-Ahead-Log opened successfully, mode: READ, dir: %s", wal.dirName)

	return wal, nil
}

// Repair tries to repair the last file of a WAL, in case an Open() comes back with a io.ErrUnexpectedEOF,
// which indicates the possibility to fix the WAL.
//
// After a crash, the last log file in the WAL may be left in a state where an attempt tp reopen will result in
// the last Read() returning an error. This is because of several reasons:
// - we use pre-allocated / recycled files, the files have a "garbage" tail
// - the last write may have been torn
// - the failure might have occurred when the log file was being prepared (no anchor)
//
// The Repair() tries to repair the last file of the wal by truncating after the last good record.
// Before doing so it copies the bad file to a side location for later analysis by operators.
//
// logger: reference to a Logger implementation.
// dirPath: directory path of the WAL.
// return: an error if repair was not successful.
func Repair(logger api.Logger, dirPath string) error {
	cleanDirPath := filepath.Clean(dirPath)

	walNames, err := dirReadWalNames(cleanDirPath)
	if err != nil {
		return err
	}

	if len(walNames) == 0 {
		return os.ErrNotExist
	}

	logger.Infof("Write-Ahead-Log discovered %d wal files: %s", len(walNames), strings.Join(walNames, ", "))

	// verify that all but the last are fine
	if err = scanVerifyFiles(logger, cleanDirPath, walNames[:len(walNames)-1]); err != nil {
		logger.Errorf("Write-Ahead-Log failed to repair, additional files are faulty: %s", err)

		return err
	}

	lastFile := filepath.Join(cleanDirPath, walNames[len(walNames)-1])
	logger.Infof("Write-Ahead-Log is going to try and repair the last file: %s", lastFile)
	lastFileCopy := lastFile + ".copy"

	err = copyFile(lastFile, lastFileCopy)
	if err != nil {
		logger.Errorf("Write-Ahead-Log failed to repair, could not make a copy: %s", err)

		return err
	}

	logger.Infof("Write-Ahead-Log made a copy of the last file: %s", lastFileCopy)

	err = scanRepairFile(logger, lastFile)
	if err != nil {
		logger.Errorf("Write-Ahead-Log failed to scan and repair last file: %s", err)

		return err
	}

	logger.Infof("Write-Ahead-Log successfully repaired the last file: %s", lastFile)

	return nil
}

// Close the files and directory of the WAL, and release all resources.
func (w *WriteAheadLogFile) Close() error {
	var errF, errD error

	w.mutex.Lock()
	defer w.mutex.Unlock()

	if w.logFile != nil {
		if errF = w.truncateAndCloseLogFile(); errF != nil {
			w.logger.Errorf("failed to properly close log file %s; error: %s", w.logFile.Name(), errF)
		}

		w.logFile = nil
	}

	w.dataBuff = nil
	w.headerBuff = nil

	if w.dirFile != nil {
		if errD = w.dirFile.Close(); errD != nil {
			w.logger.Errorf("failed to properly close directory %s; error: %s", w.dirName, errD)
		}

		w.dirFile = nil
	}

	// return the first error
	switch {
	case errF != nil:
		return errF
	default:
		return errD
	}
}

// CRC returns the last CRC written to the log file.
func (w *WriteAheadLogFile) CRC() uint32 {
	w.mutex.Lock()
	defer w.mutex.Unlock()

	return w.crc
}

// TruncateTo appends a control record in which the TruncateTo flag is true.
// This marks that every record prior to this one can be safely truncated from the log.
func (w *WriteAheadLogFile) TruncateTo() error {
	record := &protos.LogRecord{
		Type:       protos.LogRecord_CONTROL,
		TruncateTo: true,
	}

	w.mutex.Lock()
	defer w.mutex.Unlock()

	return w.append(record)
}

// Append a data item to the end of the WAL and indicate whether this entry is a truncation point.
//
// The data item will be added to the log, and internally marked with a flag that indicates whether
// it is a truncation point. The log implementation may truncate all preceding data items, not including this one.
//
// data: the data to be appended to the log. Cannot be nil or empty.
// truncateTo: whether all records preceding this one, but not including it, can be truncated from the log.
func (w *WriteAheadLogFile) Append(data []byte, truncateTo bool) error {
	if len(data) == 0 {
		return errors.New("data is nil or empty")
	}

	record := &protos.LogRecord{
		Type:       protos.LogRecord_ENTRY,
		TruncateTo: truncateTo,
		Data:       data,
	}

	w.mutex.Lock()
	defer w.mutex.Unlock()

	return w.append(record)
}

func (w *WriteAheadLogFile) append(record *protos.LogRecord) error {
	if w.dirFile == nil {
		return os.ErrClosed
	}

	if w.readMode {
		return ErrReadOnly
	}

	w.dataBuff.Reset()

	err := w.dataBuff.Marshal(record)
	if err != nil {
		return fmt.Errorf("wal: failed to marshal to data buffer: %w", err)
	}

	payloadBuff := w.dataBuff.Bytes()

	recordLength := len(payloadBuff)
	if (uint64(recordLength) & recordCRCMask) != 0 {
		return fmt.Errorf("wal: record too big, length does not fit in uint32: %d", recordLength)
	}

	padSize, padBytes := getPadBytes(recordLength)
	if padSize != 0 {
		payloadBuff = append(payloadBuff, padBytes...)
	}

	dataCRC := crc32.Update(w.crc, crcTable, payloadBuff)
	header := uint64(recordLength) | (uint64(dataCRC) << 32)

	binary.LittleEndian.PutUint64(w.headerBuff, header)

	nh, err := w.logFile.Write(w.headerBuff)
	if err != nil {
		return fmt.Errorf("wal: failed to write header bytes: %w", err)
	}

	np, err := w.logFile.Write(payloadBuff)
	if err != nil {
		return fmt.Errorf("wal: failed to write payload bytes: %w", err)
	}

	err = w.logFile.Sync()
	if err != nil {
		return fmt.Errorf("wal: failed to Sync log file: %w", err)
	}

	w.crc = dataCRC

	offset, err := w.logFile.Seek(0, io.SeekCurrent)
	if err != nil {
		return fmt.Errorf("wal: failed to get offset from log file: %w", err)
	}

	if record.TruncateTo {
		w.truncateIndex = w.index
	}

	w.logger.Debugf(
		"LogRecord appended successfully: total size=%d, recordLength=%d, dataCRC=%08X; file=%s, new-offset=%d",
		nh+np,
		recordLength,
		dataCRC,
		w.logFile.Name(),
		offset,
	)

	// Switch files if this or the next record (minimal size is 16B) cause overflow
	if offset > w.options.FileSizeBytes-16 {
		err = w.switchFiles()
		if err != nil {
			return fmt.Errorf("wal: failed to switch log files: %w", err)
		}
	}

	return nil
}

// ReadAll the data items from the latest truncation point to the end of the log.
// This method can be called only at the beginning of the WAL lifecycle, right after Open().
// After a successful invocation the WAL moves to write mode, and is ready to Append().
//
// In case of failure:
<<<<<<< HEAD
// -an error of type io.ErrUnexpectedEOF	is returned when the WAL can possibly be repaired by truncating the last
// log file after the last good record.
// -all other errors indicate that the WAL is either
// --is closed, or
// --is in write mode, or
// --is corrupted beyond the simple repair measure described above.
=======
//   - an error of type io.ErrUnexpectedEOF	is returned when the WAL can possibly be repaired by truncating the last
//     log file after the last good record.
//   - all other errors indicate that the WAL is either
//   - is closed, or
//   - is in write mode, or
//   - is corrupted beyond the simple repair measure described above.
>>>>>>> 02a697ed
func (w *WriteAheadLogFile) ReadAll() ([][]byte, error) {
	w.mutex.Lock()
	defer w.mutex.Unlock()

	if w.dirFile == nil {
		return nil, os.ErrClosed
	}

	if !w.readMode {
		return nil, ErrWriteOnly
	}

	items := make([][]byte, 0)
	lastIndex := w.activeIndexes[len(w.activeIndexes)-1]

FileLoop:
	for i, index := range w.activeIndexes {
		w.index = index
		// This should not fail, we check the files earlier, when we Open() the WAL.
		r, err := NewLogRecordReader(w.logger, filepath.Join(w.dirName, fmt.Sprintf(walFileTemplate, w.index)))
		if err != nil {
			return nil, err
		}
		if (i != 0) && (r.CRC() != w.crc) {
			return nil, ErrCRC
		}

		var readErr error
	ReadLoop:
		for i := 1; ; i++ {
			var rec *protos.LogRecord
			rec, readErr = r.Read()
			if readErr != nil {
				w.logger.Debugf("Read error, file: %s; error: %s", r.fileName, readErr)
				_ = r.Close()

				break ReadLoop
			}

			if rec.TruncateTo {
				items = items[0:0]
				w.truncateIndex = w.index
			}

			if rec.Type == protos.LogRecord_ENTRY {
				items = append(items, rec.Data)
			}

			w.logger.Debugf("Read record #%d, file: %s", i, r.fileName)
		}

		if errors.Is(readErr, io.EOF) {
			w.logger.Debugf("Reached EOF, finished reading file: %s; CRC: %08X", r.fileName, r.CRC())
			w.crc = r.CRC()

			continue FileLoop
		}

		if index == lastIndex &&
			(errors.Is(readErr, io.ErrUnexpectedEOF) ||
				errors.Is(readErr, ErrCRC) ||
				errors.Is(readErr, ErrWALUnmarshalPayload)) {
			w.logger.Warnf(
				"Received an error in the last file, this can possibly be repaired; file: %s; error: %s",
				r.fileName,
				readErr,
			)
			// This error is returned when the WAL can possibly be repaired
			return nil, io.ErrUnexpectedEOF
		}

		if readErr != nil {
			w.logger.Warnf("Failed reading file: %s; error: %s", r.fileName, readErr)

			return nil, fmt.Errorf("failed reading wal: %w", readErr)
		}
	}

	w.logger.Debugf("Read %d items", len(items))

	// move to write mode on a new file.
	if err := w.deleteAndCreateFile(); err != nil {
		w.logger.Errorf("Failed to move to a new file: %s", err)

		return nil, err
	}

	w.readMode = false

	w.logger.Infof("Write-Ahead-Log read %d entries, mode: WRITE", len(items))

	return items, nil
}

// truncateAndCloseLogFile when we orderly close a writable log file we truncate it.
// This way, reading it in ReadAll() ends with a io.EOF error after the last record.
func (w *WriteAheadLogFile) truncateAndCloseLogFile() error {
	if w.readMode {
		if err := w.logFile.Close(); err != nil {
			w.logger.Errorf("Failed to close log file: %s; error: %s", w.logFile.Name(), err)

			return err
		}

		w.logger.Debugf("Closed log file: %s", w.logFile.Name())

		return nil
	}

	offset, err := w.logFile.Seek(0, io.SeekCurrent)
	if err != nil {
		return err
	}

	if err = truncateCloseFile(w.logFile, offset); err != nil {
		return err
	}

	w.logger.Debugf("Truncated, Sync'ed & Closed log file: %s", w.logFile.Name())

	return nil
}

func (w *WriteAheadLogFile) switchFiles() error {
	var err error

	w.logger.Debugf("Number of files: %d, active indexes: %v, truncation index: %d",
		len(w.activeIndexes), w.activeIndexes, w.truncateIndex)

	if w.readMode {
		return ErrReadOnly
	}

	if err = w.truncateAndCloseLogFile(); err != nil {
		w.logger.Errorf("Failed to truncateAndCloseLogFile: %s", err)

		return err
	}

	err = w.deleteAndCreateFile()
	if err != nil {
		return err
	}

	w.logger.Debugf("Successfully switched to log file: %s", w.logFile.Name())
	w.logger.Debugf("Number of files: %d, active indexes: %v, truncation index: %d",
		len(w.activeIndexes), w.activeIndexes, w.truncateIndex)

	return nil
}

func (w *WriteAheadLogFile) deleteAndCreateFile() error {
	var err error

	w.index++
	nextFileName := fmt.Sprintf(walFileTemplate, w.index)
	nextFilePath := filepath.Join(w.dirFile.Name(), nextFileName)
	w.logger.Debugf("Preparing next log file: %s", nextFilePath)

	if w.activeIndexes[0] < w.truncateIndex {
		var j int

		for i := 0; w.activeIndexes[i] < w.truncateIndex; i++ {
			deleteFileName := fmt.Sprintf(walFileTemplate, w.activeIndexes[i])
			deleteFilePath := filepath.Join(w.dirFile.Name(), deleteFileName)
			w.logger.Debugf("Delete log file: %s", deleteFileName)

			err = os.Remove(deleteFilePath)
			if err != nil {
				return err
			}

			j = i
		}

		w.activeIndexes = w.activeIndexes[j+1:]
		w.metrics.CountOfFiles.Set(float64(len(w.activeIndexes)))
	}

	w.logger.Debugf("Creating log file: %s", nextFileName)

	w.logFile, err = os.OpenFile(nextFilePath, os.O_CREATE|os.O_WRONLY, walFilePermPrivateRW)
	if err != nil {
		return err
	}

	if _, err = w.logFile.Seek(0, io.SeekStart); err != nil {
		return err
	}

	if err = w.saveCRC(); err != nil {
		return err
	}

	w.activeIndexes = append(w.activeIndexes, w.index)
	w.metrics.CountOfFiles.Set(float64(len(w.activeIndexes)))

	return nil
}

// saveCRC saves the current CRC followed by a CRC_ANCHOR record.
func (w *WriteAheadLogFile) saveCRC() error {
	anchorRecord := &protos.LogRecord{Type: protos.LogRecord_CRC_ANCHOR, TruncateTo: false}

	b, err := proto.Marshal(anchorRecord)
	if err != nil {
		return err
	}

	recordLength := len(b)

	padSize, padBytes := getPadBytes(recordLength)
	if padSize != 0 {
		b = append(b, padBytes...)
	}

	header := uint64(recordLength) | (uint64(w.crc) << 32)
	binary.LittleEndian.PutUint64(w.headerBuff, header)

	offset, err := w.logFile.Seek(0, io.SeekCurrent)
	if err != nil {
		return err
	}

	nh, err := w.logFile.Write(w.headerBuff)
	if err != nil {
		return fmt.Errorf("wal: failed to write crc-anchor header bytes: %w", err)
	}

	nb, err := w.logFile.Write(b)
	if err != nil {
		return fmt.Errorf("wal: failed to write crc-anchor payload bytes: %w", err)
	}

	err = w.logFile.Sync()
	if err != nil {
		return fmt.Errorf("wal: failed to Sync: %w", err)
	}

	w.logger.Debugf("CRC-Anchor %08X written to file: %s, at offset %d, size=%d", w.crc, w.logFile.Name(), offset, nh+nb)

	return nil
}

func InitializeAndReadAll(
	logger api.Logger,
	metricsProvider *api.CustomerProvider,
	walDir string,
	options *Options,
) (writeAheadLog *WriteAheadLogFile, initialState [][]byte, err error) {
	logger.Infof("Trying to creating a Write-Ahead-Log at dir: %s", walDir)
	logger.Debugf("Write-Ahead-Log options: %s", options)

	writeAheadLog, err = Create(logger, metricsProvider, walDir, options)
	if err != nil {
		if !errors.Is(err, ErrWALAlreadyExists) {
			err = errors.Wrap(err, "Cannot create Write-Ahead-Log")

			return nil, nil, err
		}

		logger.Infof("Write-Ahead-Log already exists at dir: %s; Trying to open", walDir)

		writeAheadLog, err = Open(logger, metricsProvider, walDir, options)
		if err != nil {
			err = errors.Wrap(err, "Cannot open Write-Ahead-Log")

			return nil, nil, err
		}

		initialState, err = writeAheadLog.ReadAll()
		if err != nil {
			if !errors.Is(err, io.ErrUnexpectedEOF) {
				err = errors.Wrap(err, "Cannot read initial state from Write-Ahead-Log")

				return nil, nil, err
			}

			logger.Infof("Received io.ErrUnexpectedEOF, trying to repair Write-Ahead-Log at dir: %s", walDir)

			err = Repair(logger, walDir)
			if err != nil {
				err = errors.Wrap(err, "Cannot repair Write-Ahead-Log")

				return nil, nil, err
			}

			logger.Infof("Reading Write-Ahead-Log initial state after repair")

			initialState, err = writeAheadLog.ReadAll()
			if err != nil {
				err = errors.Wrap(err, "Cannot initial state from Write-Ahead-Log, after repair")

				return nil, nil, err
			}
		}
	}

	logger.Infof("Write-Ahead-Log initialized successfully, initial state contains %d entries", len(initialState))

	return writeAheadLog, initialState, err
}<|MERGE_RESOLUTION|>--- conflicted
+++ resolved
@@ -480,21 +480,12 @@
 // After a successful invocation the WAL moves to write mode, and is ready to Append().
 //
 // In case of failure:
-<<<<<<< HEAD
-// -an error of type io.ErrUnexpectedEOF	is returned when the WAL can possibly be repaired by truncating the last
-// log file after the last good record.
-// -all other errors indicate that the WAL is either
-// --is closed, or
-// --is in write mode, or
-// --is corrupted beyond the simple repair measure described above.
-=======
 //   - an error of type io.ErrUnexpectedEOF	is returned when the WAL can possibly be repaired by truncating the last
 //     log file after the last good record.
 //   - all other errors indicate that the WAL is either
 //   - is closed, or
 //   - is in write mode, or
 //   - is corrupted beyond the simple repair measure described above.
->>>>>>> 02a697ed
 func (w *WriteAheadLogFile) ReadAll() ([][]byte, error) {
 	w.mutex.Lock()
 	defer w.mutex.Unlock()
