--- conflicted
+++ resolved
@@ -13,12 +13,7 @@
     - name: Set up Go
       uses: actions/setup-go@v4
       with:
-<<<<<<< HEAD
-        go-version: 'stable'
-        check-latest: true
-=======
         go-version: 1.20.2
->>>>>>> fb8a5ef4
 
     - name: Prepare Env
       run: bash scripts/prepare_environ.sh
