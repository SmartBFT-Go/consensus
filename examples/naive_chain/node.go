// Copyright IBM Corp. All Rights Reserved.
//
// SPDX-License-Identifier: Apache-2.0
//

package naive

import (
	"crypto/sha256"
	"encoding/hex"
	"fmt"
	"path/filepath"
	"sync"
	"time"

	smart "github.com/SmartBFT-Go/consensus/pkg/api"
	smartbft "github.com/SmartBFT-Go/consensus/pkg/consensus"
	bft "github.com/SmartBFT-Go/consensus/pkg/types"
	"github.com/SmartBFT-Go/consensus/pkg/wal"
	"github.com/SmartBFT-Go/consensus/smartbftprotos"
	"github.com/golang/protobuf/proto"
)

type (
	Ingress map[int]<-chan proto.Message
	Egress  map[int]chan<- proto.Message
)

type NetworkOptions struct {
	NumNodes     int
	BatchSize    uint64
	BatchTimeout time.Duration
}

type Node struct {
	clock       *time.Ticker
	secondClock *time.Ticker
	stopChan    chan struct{}
	doneWG      sync.WaitGroup
	prevHash    string
	id          uint64
	in          Ingress
	out         Egress
	deliverChan chan<- *Block
	consensus   *smartbft.Consensus
}

func (*Node) Sync() bft.SyncResponse {
	panic("implement me")
}

func (*Node) AuxiliaryData(_ []byte) []byte {
	return nil
}

func (*Node) RequestID(req []byte) bft.RequestInfo {
	txn := TransactionFromBytes(req)
	return bft.RequestInfo{
		ClientID: txn.ClientID,
		ID:       txn.ID,
	}
}

func (*Node) VerifyProposal(proposal bft.Proposal) ([]bft.RequestInfo, error) {
	blockData := BlockDataFromBytes(proposal.Payload)
	requests := make([]bft.RequestInfo, 0)
	for _, t := range blockData.Transactions {
		tx := TransactionFromBytes(t)
		reqInfo := bft.RequestInfo{ID: tx.ID, ClientID: tx.ClientID}
		requests = append(requests, reqInfo)
	}
	return requests, nil
}

func (*Node) RequestsFromProposal(proposal bft.Proposal) []bft.RequestInfo {
	blockData := BlockDataFromBytes(proposal.Payload)
	requests := make([]bft.RequestInfo, 0)
	for _, t := range blockData.Transactions {
		tx := TransactionFromBytes(t)
		reqInfo := bft.RequestInfo{ID: tx.ID, ClientID: tx.ClientID}
		requests = append(requests, reqInfo)
	}
	return requests
}

func (*Node) VerifyRequest(val []byte) (bft.RequestInfo, error) {
	return bft.RequestInfo{}, nil
}

func (*Node) VerifyConsenterSig(_ bft.Signature, prop bft.Proposal) ([]byte, error) {
	return nil, nil
}

func (*Node) VerifySignature(signature bft.Signature) error {
	return nil
}

func (*Node) VerificationSequence() uint64 {
	return 0
}

func (*Node) Sign(msg []byte) []byte {
	return nil
}

func (n *Node) SignProposal(bft.Proposal, []byte) *bft.Signature {
	return &bft.Signature{
		ID: n.id,
	}
}

func (n *Node) AssembleProposal(metadata []byte, requests [][]byte) bft.Proposal {
	blockData := BlockData{Transactions: requests}.ToBytes()
	md := &smartbftprotos.ViewMetadata{}
	if err := proto.Unmarshal(metadata, md); err != nil {
		panic(fmt.Sprintf("Unable to unmarshal metadata, error: %v", err))
	}
	return bft.Proposal{
		Header: BlockHeader{
			PrevHash: n.prevHash,
			DataHash: computeDigest(blockData),
			Sequence: int64(md.LatestSequence),
		}.ToBytes(),
		Payload:  BlockData{Transactions: requests}.ToBytes(),
		Metadata: metadata,
	}
}

func (n *Node) SendConsensus(targetID uint64, message *smartbftprotos.Message) {
	n.out[int(targetID)] <- message
}

func (n *Node) SendTransaction(targetID uint64, request []byte) {
	msg := &FwdMessage{
		Payload: request,
		Sender:  n.id,
	}
	n.out[int(targetID)] <- msg
}

func (n *Node) MembershipChange() bool {
	return false
}

func (n *Node) Deliver(proposal bft.Proposal, signature []bft.Signature) bft.Reconfig {
	blockData := BlockDataFromBytes(proposal.Payload)
	var txns []Transaction
	for _, rawTxn := range blockData.Transactions {
		txn := TransactionFromBytes(rawTxn)
		txns = append(txns, Transaction{
			ClientID: txn.ClientID,
			ID:       txn.ID,
		})
	}
	header := BlockHeaderFromBytes(proposal.Header)

	select {
	case <-n.stopChan:
		return bft.Reconfig{InLatestDecision: false}
	case n.deliverChan <- &Block{
		Sequence:     uint64(header.Sequence),
		PrevHash:     header.PrevHash,
		Transactions: txns,
	}:
	}

	return bft.Reconfig{InLatestDecision: false}
}

func NewNode(id uint64, in Ingress, out Egress, deliverChan chan<- *Block, logger smart.Logger, opts NetworkOptions, testDir string) *Node {
	nodeDir := filepath.Join(testDir, fmt.Sprintf("node%d", id))
	writeAheadLog, err := wal.Create(logger, nodeDir, nil)
	if err != nil {
		logger.Panicf("Cannot create WAL at %s", nodeDir)
	}

	node := &Node{
		clock:       time.NewTicker(time.Second),
		secondClock: time.NewTicker(time.Second),
		id:          id,
		in:          in,
		out:         out,
		deliverChan: deliverChan,
		stopChan:    make(chan struct{}),
	}

	config := bft.DefaultConfig
	config.SelfID = id
	config.RequestBatchMaxInterval = opts.BatchTimeout
	config.RequestBatchMaxCount = opts.BatchSize

	node.consensus = &smartbft.Consensus{
		Config:             config,
		ViewChangerTicker:  node.secondClock.C,
		Scheduler:          node.clock.C,
		Logger:             logger,
		Comm:               node,
		Signer:             node,
		MembershipNotifier: node,
		Verifier:           node,
		Application:        node,
		Assembler:          node,
		RequestInspector:   node,
		Synchronizer:       node,
		WAL:                writeAheadLog,
		Metadata: &smartbftprotos.ViewMetadata{
			LatestSequence: 0,
			ViewId:         0,
		},
	}
	if err := node.consensus.Start(); err != nil {
		panic("error on consensus start")
	}
	node.Start()
	return node
}

func (n *Node) Start() {
	for id, in := range n.in {
		if uint64(id) == n.id {
			continue
		}
		n.doneWG.Add(1)

		go func(id uint64, in <-chan proto.Message) {
			defer n.doneWG.Done()

			for {
				select {
				case <-n.stopChan:
					return
				case msg := <-in:
					switch m := msg.(type) {
					case *smartbftprotos.Message:
						n.consensus.HandleMessage(id, m)
					case *FwdMessage:
<<<<<<< HEAD
						_ = n.consensus.SubmitRequest(m.Payload)
=======
						n.consensus.SubmitRequest(m.Payload)
>>>>>>> 0f7ddf99
					}
				}
			}
		}(uint64(id), in)
	}
}

func (n *Node) Stop() {
	select {
	case <-n.stopChan:
		break
	default:
		close(n.stopChan)
	}
	n.clock.Stop()
	n.doneWG.Wait()
	n.consensus.Stop()
}

func (n *Node) Nodes() []uint64 {
	var nodes []uint64
	for id := range n.in {
		nodes = append(nodes, uint64(id))
	}

	return nodes
}

func computeDigest(rawBytes []byte) string {
	h := sha256.New()
	h.Write(rawBytes)
	digest := h.Sum(nil)
	return hex.EncodeToString(digest)
}<|MERGE_RESOLUTION|>--- conflicted
+++ resolved
@@ -234,11 +234,7 @@
 					case *smartbftprotos.Message:
 						n.consensus.HandleMessage(id, m)
 					case *FwdMessage:
-<<<<<<< HEAD
-						_ = n.consensus.SubmitRequest(m.Payload)
-=======
 						n.consensus.SubmitRequest(m.Payload)
->>>>>>> 0f7ddf99
 					}
 				}
 			}
